--- conflicted
+++ resolved
@@ -41,11 +41,7 @@
     'a,
     E: JubjubEngine,
     S: ProofScheme<'a>,
-<<<<<<< HEAD
-    C: Circuit<E> + Send + CircuitComponent,
-=======
     C: Circuit<E> + CircuitComponent + Send,
->>>>>>> 843ec989
 > where
     S::Proof: Sync + Send,
     S::PublicParams: ParameterSetMetadata + Sync + Send,
